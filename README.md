--- conflicted
+++ resolved
@@ -1,9 +1,3 @@
-<<<<<<< HEAD
-Level 2 Autonomous Driving on a Single Device: Diving into the Devils of Openpilot
----
-
-This repo contains the training, testing, and visualization code for the reimplemented supercombo model.
-=======
 # <p align="center">Supercombo-reimplementation</p>
 **<p align="center">Level 2 Autonomous Driving on a Single Device: Diving into the Devils of Openpilot</p>**
 ![image](https://github.com/OpenPerceptionX/openpilot-reimplementation/blob/main/imgs/arXiv_fig1.png)
@@ -13,7 +7,6 @@
 
 This repository is the PyTorch implementation for our Openpilot-reimplementation.
 In contrast to most traditional autonomous driving solutions where the perception, prediction, and planning module are apart, [openpilot](https://github.com/commaai/openpilot) uses an end-to-end neural network to predict the trajectory directly from the camera images, which is called supercombo. we reimplement the essential supercombo model from scratch, and test it on public datasets. Experiments prove that both the original openpilot and our reimplemented model can perform well on highway scenarios.
->>>>>>> 3ae2ed7e
 
 * [Directory Structure](#directory-structure) 
 * [Changelog](#changelog) 
